import logging
import os
import shutil
from multiprocessing import Pool

import kaldiio
import numpy as np
import torch.distributed as dist
import torchaudio
import soundfile


def filter_wav_text(data_dir, dataset):
    wav_file = os.path.join(data_dir, dataset, "wav.scp")
    text_file = os.path.join(data_dir, dataset, "text")
    with open(wav_file) as f_wav, open(text_file) as f_text:
        wav_lines = f_wav.readlines()
        text_lines = f_text.readlines()
    os.rename(wav_file, "{}.bak".format(wav_file))
    os.rename(text_file, "{}.bak".format(text_file))
    wav_dict = {}
    for line in wav_lines:
        parts = line.strip().split()
        if len(parts) < 2:
            continue
        wav_dict[parts[0]] = parts[1]
    text_dict = {}
    for line in text_lines:
        parts = line.strip().split()
        if len(parts) < 2:
            continue
        text_dict[parts[0]] = " ".join(parts[1:])
    filter_count = 0
    with open(wav_file, "w") as f_wav, open(text_file, "w") as f_text:
        for sample_name, wav_path in wav_dict.items():
            if sample_name in text_dict.keys():
                f_wav.write(sample_name + " " + wav_path + "\n")
                f_text.write(sample_name + " " + text_dict[sample_name] + "\n")
            else:
                filter_count += 1
    logging.info("{}/{} samples in {} are filtered because of the mismatch between wav.scp and text".
                 format(filter_count, len(wav_lines), dataset))


def wav2num_frame(wav_path, frontend_conf):
    try:
        waveform, sampling_rate = torchaudio.load(wav_path)
    except:
        waveform, sampling_rate = soundfile.read(wav_path)
        waveform = np.expand_dims(waveform, axis=0)
    n_frames = (waveform.shape[1] * 1000.0) / (sampling_rate * frontend_conf["frame_shift"] * frontend_conf["lfr_n"])
    feature_dim = frontend_conf["n_mels"] * frontend_conf["lfr_m"]
    return n_frames, feature_dim


def calc_shape_core(root_path, args, idx):
    file_name = args.data_file_names.split(",")[0]
    data_name = args.dataset_conf.get("data_names", "speech,text").split(",")[0]
    scp_file = os.path.join(root_path, "{}.{}".format(file_name, idx))
    shape_file = os.path.join(root_path, "{}_shape.{}".format(data_name, idx))
    with open(scp_file) as f:
        lines = f.readlines()
    data_type = args.dataset_conf.get("data_types", "sound,text").split(",")[0]
    if data_type == "sound":
        frontend_conf = args.frontend_conf
        dataset_conf = args.dataset_conf
        length_min = dataset_conf.speech_length_min if hasattr(dataset_conf, "{}_length_min".format(data_name)) else -1
        length_max = dataset_conf.speech_length_max if hasattr(dataset_conf, "{}_length_max".format(data_name)) else -1
        with open(shape_file, "w") as f:
            for line in lines:
                sample_name, wav_path = line.strip().split()
                n_frames, feature_dim = wav2num_frame(wav_path, frontend_conf)
                write_flag = True
                if n_frames > 0 and length_min > 0:
                    write_flag = n_frames >= length_min
                if n_frames > 0 and length_max > 0:
                    write_flag = n_frames <= length_max
                if write_flag:
                    f.write("{} {},{}\n".format(sample_name, str(int(np.ceil(n_frames))), str(int(feature_dim))))
                    f.flush()
    elif data_type == "kaldi_ark":
        dataset_conf = args.dataset_conf
        length_min = dataset_conf.speech_length_min if hasattr(dataset_conf, "{}_length_min".format(data_name)) else -1
        length_max = dataset_conf.speech_length_max if hasattr(dataset_conf, "{}_length_max".format(data_name)) else -1
        with open(shape_file, "w") as f:
            for line in lines:
                sample_name, feature_path = line.strip().split()
                feature = kaldiio.load_mat(feature_path)
                n_frames, feature_dim = feature.shape
                if n_frames > 0 and length_min > 0:
                    write_flag = n_frames >= length_min
                if n_frames > 0 and length_max > 0:
                    write_flag = n_frames <= length_max
                if write_flag:
                    f.write("{} {},{}\n".format(sample_name, str(int(np.ceil(n_frames))), str(int(feature_dim))))
                    f.flush()
    elif data_type == "text":
        with open(shape_file, "w") as f:
            for line in lines:
                sample_name, text = line.strip().split(maxsplit=1)
                n_tokens = len(text.split())
                f.write("{} {}\n".format(sample_name, str(int(np.ceil(n_tokens)))))
                f.flush()
    else:
        raise RuntimeError("Unsupported data_type: {}".format(data_type))


def calc_shape(args, dataset, nj=64):
    data_name = args.dataset_conf.get("data_names", "speech,text").split(",")[0]
    shape_path = os.path.join(args.data_dir, dataset, "{}_shape".format(data_name))
    if os.path.exists(shape_path):
        logging.info('Shape file for small dataset already exists.')
        return

    split_shape_path = os.path.join(args.data_dir, dataset, "{}_shape_files".format(data_name))
    if os.path.exists(split_shape_path):
        shutil.rmtree(split_shape_path)
    os.mkdir(split_shape_path)

    # split
    file_name = args.data_file_names.split(",")[0]
    scp_file = os.path.join(args.data_dir, dataset, file_name)
    with open(scp_file) as f:
        lines = f.readlines()
        num_lines = len(lines)
        num_job_lines = num_lines // nj
    start = 0
    for i in range(nj):
        end = start + num_job_lines
        file = os.path.join(split_shape_path, "{}.{}".format(file_name, str(i + 1)))
        with open(file, "w") as f:
            if i == nj - 1:
                f.writelines(lines[start:])
            else:
                f.writelines(lines[start:end])
        start = end

    p = Pool(nj)
    for i in range(nj):
        p.apply_async(calc_shape_core, args=(split_shape_path, args, str(i + 1)))
    logging.info("Generating shape files, please wait a few minutes...")
    p.close()
    p.join()

    # combine
    with open(shape_path, "w") as f:
        for i in range(nj):
            job_file = os.path.join(split_shape_path, "{}_shape.{}".format(data_name, str(i + 1)))
            with open(job_file) as job_f:
                lines = job_f.readlines()
                f.writelines(lines)
    logging.info('Generating shape files done.')


def generate_data_list(args, data_dir, dataset, nj=64):
    data_names = args.dataset_conf.get("data_names", "speech,text").split(",")
    file_names = args.data_file_names.split(",")
    concat_data_name = "_".join(data_names)
    list_file = os.path.join(data_dir, dataset, "{}_data.list".format(concat_data_name))
    if os.path.exists(list_file):
        logging.info('Data list for large dataset already exists.')
        return
    split_path = os.path.join(data_dir, dataset, "split")
    if os.path.exists(split_path):
        shutil.rmtree(split_path)
    os.mkdir(split_path)

    data_lines_list = []
    for file_name in file_names:
        with open(os.path.join(data_dir, dataset, file_name)) as f:
            lines = f.readlines()
            data_lines_list.append(lines)
    num_lines = len(data_lines_list[0])
    num_job_lines = num_lines // nj
    start = 0
    for i in range(nj):
        end = start + num_job_lines
        split_path_nj = os.path.join(split_path, str(i + 1))
        os.mkdir(split_path_nj)
        for file_id, file_name in enumerate(file_names):
            file = os.path.join(split_path_nj, file_name)
            with open(file, "w") as f:
                if i == nj - 1:
                    f.writelines(data_lines_list[file_id][start:])
                else:
                    f.writelines(data_lines_list[file_id][start:end])
        start = end

    with open(list_file, "w") as f_data:
        for i in range(nj):
            path = ""
            for file_name in file_names:
                path = path + " " + os.path.join(split_path, str(i + 1), file_name)
            f_data.write(path + "\n")


def prepare_data(args, distributed_option):
<<<<<<< HEAD
    data_names = args.dataset_conf.get("data_names", "speech,text").split(",")
    data_types = args.dataset_conf.get("data_types", "sound,text").split(",")
    file_names = args.data_file_names.split(",")
=======
    distributed = distributed_option.distributed
    data_names = args.dataset_conf.get("data_names", "speech,text").split(",")
    data_types = args.dataset_conf.get("data_types", "sound,text").split(",")
    file_names = args.data_file_names.split(",")
    batch_type = args.dataset_conf["batch_conf"]["batch_type"]
    if not distributed or distributed_option.dist_rank == 0:
        if hasattr(args, "filter_input") and args.filter_input:
            filter_wav_text(args.data_dir, args.train_set)
            filter_wav_text(args.data_dir, args.valid_set)

        if args.dataset_type == "small" and batch_type != "unsorted":
            calc_shape(args, args.train_set)
            calc_shape(args, args.valid_set)

        if args.dataset_type == "large":
            generate_data_list(args, args.data_dir, args.train_set)
            generate_data_list(args, args.data_dir, args.valid_set)

>>>>>>> 9015b2ac
    print("data_names: {}, data_types: {}, file_names: {}".format(data_names, data_types, file_names))
    assert len(data_names) == len(data_types) == len(file_names)
    if args.dataset_type == "small":
        args.train_shape_file = [os.path.join(args.data_dir, args.train_set, "{}_shape".format(data_names[0]))]
        args.valid_shape_file = [os.path.join(args.data_dir, args.valid_set, "{}_shape".format(data_names[0]))]
        args.train_data_path_and_name_and_type, args.valid_data_path_and_name_and_type = [], []
        for file_name, data_name, data_type in zip(file_names, data_names, data_types):
            args.train_data_path_and_name_and_type.append(
                ["{}/{}/{}".format(args.data_dir, args.train_set, file_name), data_name, data_type])
            args.valid_data_path_and_name_and_type.append(
                ["{}/{}/{}".format(args.data_dir, args.valid_set, file_name), data_name, data_type])
        if os.path.exists(args.train_shape_file[0]):
            assert os.path.exists(args.valid_shape_file[0])
            print('shape file for small dataset already exists.')
            return
    else:
        concat_data_name = "_".join(data_names)
        args.train_data_file = os.path.join(args.data_dir, args.train_set, "{}_data.list".format(concat_data_name))
        args.valid_data_file = os.path.join(args.data_dir, args.valid_set, "{}_data.list".format(concat_data_name))
        if os.path.exists(args.train_data_file):
            assert os.path.exists(args.valid_data_file)
            print('data list for large dataset already exists.')
            return

    distributed = distributed_option.distributed
    if not distributed or distributed_option.dist_rank == 0:
        if hasattr(args, "filter_input") and args.filter_input:
            filter_wav_text(args.data_dir, args.train_set)
            filter_wav_text(args.data_dir, args.valid_set)

        if args.dataset_type == "small":
            calc_shape(args, args.train_set)
            calc_shape(args, args.valid_set)

        if args.dataset_type == "large":
            generate_data_list(args, args.data_dir, args.train_set)
            generate_data_list(args, args.data_dir, args.valid_set)

    if distributed:
        dist.barrier()<|MERGE_RESOLUTION|>--- conflicted
+++ resolved
@@ -195,30 +195,10 @@
 
 
 def prepare_data(args, distributed_option):
-<<<<<<< HEAD
-    data_names = args.dataset_conf.get("data_names", "speech,text").split(",")
-    data_types = args.dataset_conf.get("data_types", "sound,text").split(",")
-    file_names = args.data_file_names.split(",")
-=======
-    distributed = distributed_option.distributed
     data_names = args.dataset_conf.get("data_names", "speech,text").split(",")
     data_types = args.dataset_conf.get("data_types", "sound,text").split(",")
     file_names = args.data_file_names.split(",")
     batch_type = args.dataset_conf["batch_conf"]["batch_type"]
-    if not distributed or distributed_option.dist_rank == 0:
-        if hasattr(args, "filter_input") and args.filter_input:
-            filter_wav_text(args.data_dir, args.train_set)
-            filter_wav_text(args.data_dir, args.valid_set)
-
-        if args.dataset_type == "small" and batch_type != "unsorted":
-            calc_shape(args, args.train_set)
-            calc_shape(args, args.valid_set)
-
-        if args.dataset_type == "large":
-            generate_data_list(args, args.data_dir, args.train_set)
-            generate_data_list(args, args.data_dir, args.valid_set)
-
->>>>>>> 9015b2ac
     print("data_names: {}, data_types: {}, file_names: {}".format(data_names, data_types, file_names))
     assert len(data_names) == len(data_types) == len(file_names)
     if args.dataset_type == "small":
@@ -249,7 +229,7 @@
             filter_wav_text(args.data_dir, args.train_set)
             filter_wav_text(args.data_dir, args.valid_set)
 
-        if args.dataset_type == "small":
+        if args.dataset_type == "small" and batch_type != "unsorted":
             calc_shape(args, args.train_set)
             calc_shape(args, args.valid_set)
 
